# -*- coding: utf-8 -*-
import os
import inspect
import sys
from optparse import make_option, OptionGroup
from django.conf import settings
from django.core.management.base import BaseCommand
from django.utils.importlib import import_module
from django_jenkins import signals
from django_jenkins.runner import CITestSuiteRunner


def get_runner():
    if hasattr(settings, 'JENKINS_TEST_RUNNER'):
        test_path = settings.JENKINS_TEST_RUNNER.split('.')
        # Allow for Python 2.5 relative paths
        if len(test_path) > 1:
            test_module_name = '.'.join(test_path[:-1])
        else:
            test_module_name = '.'
        test_module = __import__(test_module_name, {}, {}, test_path[-1])
        test_runner = getattr(test_module, test_path[-1])

        if not issubclass(test_runner, CITestSuiteRunner):
            raise ValueError('Your custom TestRunner should extend '
                             'the CITestSuiteRunner class.')
        return test_runner
    else:
        return CITestSuiteRunner


class TaskListCommand(BaseCommand):
    """
    Run list of predifined tasks from command line
    """
    requires_model_validation = False  # if True, breaks coverage
                                       # of models.py files

    option_list = BaseCommand.option_list + (
        make_option('--all', action='store_true',
                    dest='test_all', default=False,
                    help='Ignore PROJECT_APPS settings and run through all INSTALLED_APPS'),
        make_option('--interactive', action='store_true',
                    dest='interactive', default=False,
                    help='Allow to ask user input'),
        make_option('--debug', action='store_true',
                    dest='debug', default=False,
                    help='Do not intercept stdout and stderr, friendly for console debuggers'),
        make_option('--output-dir', dest='output_dir', default="reports",
                    help='Report files directory'),
        make_option('--liveserver',
                    action='store', dest='liveserver', default=None,
                    help='Overrides the default address where the live server (used '
                    'with LiveServerTestCase) is expected to run from. The '
                    'default value is localhost:8081.')
    )

    def __init__(self):
        super(TaskListCommand, self).__init__()
        self.tasks_cls = [import_module(module_name).Task
                          for module_name in self.get_task_list()]

    def handle(self, *test_labels, **options):
        options['verbosity'] = int(options.get('verbosity'))

        # options
        if options.get('liveserver') is not None:
            os.environ['DJANGO_LIVE_TEST_SERVER_ADDRESS'] = options['liveserver']
            del options['liveserver']

        # instantiate tasks
        self.tasks = self.get_tasks(*test_labels, **options)

        # subscribe
        for signal_name, signal in inspect.getmembers(signals, predicate=lambda obj: obj):
            for task in self.tasks:
                signal_handler = getattr(task, signal_name, None)
                if signal_handler:
                    signal.connect(signal_handler)

        # run
        test_runner_cls = get_runner()
<<<<<<< HEAD
        test_runner = test_runner_cls(**options)
=======
        test_runner = test_runner_cls(
            output_dir=options['output_dir'],
            interactive=options['interactive'],
            debug=options['debug'],
            verbosity=int(options.get('verbosity', 1)),
            with_reports=options.get('with_reports', True),
            test_all=options.get('test_all', False))
>>>>>>> 418c158d

        if test_runner.run_tests(test_labels):
            sys.exit(1)

    def get_tasks(self, *test_labels, **options):
        """
        Instantiate all task instances
        """
        return [task_cls(test_labels, options) for task_cls in self.tasks_cls]

    def get_task_list(self):
        """
        Return list of task modules for command

        Subclasses should override this method
        """
        return []

    def create_parser(self, *args):
        """
        Extend the option list with tasks specific options
        """
        parser = super(TaskListCommand, self).create_parser(*args)

        test_runner_class = get_runner()
        if hasattr(test_runner_class, 'option_list'):
            option_group = OptionGroup(parser, test_runner_class.__module__, "")
            for option in test_runner_class.option_list:
                option_group.add_option(option)

            parser.add_option_group(option_group)

        for task_cls in self.tasks_cls:
            option_group = OptionGroup(parser, task_cls.__module__, "")

            if task_cls.option_list:
                for option in task_cls.option_list:
                    if option._long_opts and not parser.has_option(option._long_opts[0]):
                        option_group.add_option(option)
                parser.add_option_group(option_group)

        return parser<|MERGE_RESOLUTION|>--- conflicted
+++ resolved
@@ -61,7 +61,7 @@
                           for module_name in self.get_task_list()]
 
     def handle(self, *test_labels, **options):
-        options['verbosity'] = int(options.get('verbosity'))
+        options['verbosity'] = int(options.get('verbosity', 1))
 
         # options
         if options.get('liveserver') is not None:
@@ -80,17 +80,7 @@
 
         # run
         test_runner_cls = get_runner()
-<<<<<<< HEAD
         test_runner = test_runner_cls(**options)
-=======
-        test_runner = test_runner_cls(
-            output_dir=options['output_dir'],
-            interactive=options['interactive'],
-            debug=options['debug'],
-            verbosity=int(options.get('verbosity', 1)),
-            with_reports=options.get('with_reports', True),
-            test_all=options.get('test_all', False))
->>>>>>> 418c158d
 
         if test_runner.run_tests(test_labels):
             sys.exit(1)
