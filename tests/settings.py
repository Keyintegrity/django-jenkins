import os, sys

PROJECT_ROOT = os.path.abspath(os.path.dirname(__file__))

DEBUG=True
TEMPLATE_DEBUG=DEBUG
ROOT_URLCONF = 'test_app.urls'

TEMPLATE_LOADERS = (
    'django.template.loaders.app_directories.load_template_source',
)

PROJECT_APPS = (
    'django.contrib.sessions', # just to ensure that dotted apps test works
    'django_jenkins',
    'test_app',
)

INSTALLED_APPS = (
    'django.contrib.contenttypes',
) + PROJECT_APPS


DATABASE_ENGINE = 'sqlite3'
DATABASES = {
    'default': {
        'ENGINE': 'django.db.backends.%s' % DATABASE_ENGINE,
        }
}

JENKINS_TASKS = (
    'django_jenkins.tasks.with_coverage',
    'django_jenkins.tasks.django_tests',
    'django_jenkins.tasks.run_pep8',
    'django_jenkins.tasks.run_pyflakes',
    'django_jenkins.tasks.run_jslint',
<<<<<<< HEAD
    'django_jenkins.tasks.run_sloccount',    
=======
    'django_jenkins.tasks.lettuce_tests',
>>>>>>> 3f161077
)

JSLINT_CHECKED_FILES = [os.path.join(PROJECT_ROOT, 'static/js/test.js')]

# python > 2.4
if sys.version_info[1] > 4:
    JENKINS_TASKS += ('django_jenkins.tasks.run_pylint',)<|MERGE_RESOLUTION|>--- conflicted
+++ resolved
@@ -34,11 +34,8 @@
     'django_jenkins.tasks.run_pep8',
     'django_jenkins.tasks.run_pyflakes',
     'django_jenkins.tasks.run_jslint',
-<<<<<<< HEAD
     'django_jenkins.tasks.run_sloccount',    
-=======
     'django_jenkins.tasks.lettuce_tests',
->>>>>>> 3f161077
 )
 
 JSLINT_CHECKED_FILES = [os.path.join(PROJECT_ROOT, 'static/js/test.js')]
